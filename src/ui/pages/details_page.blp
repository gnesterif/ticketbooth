--- conflicted
+++ resolved
@@ -83,48 +83,20 @@
                     orientation: vertical;
                     margin-end: 50;
                     spacing: 6;
-
-<<<<<<< HEAD
-                    Label _chip1_lbl {
-                      visible: false;
-                      tooltip-text:_("Release Date");
-                      styles ["caption", "chip"]
-                    }
-
-                    Label _chip2_lbl {
-                      visible: false;
-=======
+                    
                     Label _title_lbl {
                       lines: 2;
                       halign: start;
                       wrap: true;
->>>>>>> 47ab808c
-
-                      styles [
-                        "title-1"
-                      ]
-                    }
-
+
+                      styles ["title-1"]
+                    }
+                    
                     Label _tagline_lbl {
                       visible: false;
-<<<<<<< HEAD
-                      tooltip-text:_("Number of Episodes");
-                      styles ["caption", "chip"]
-                    }
-
-                    Label _chip4_lbl {
-                      visible: false;
-                      tooltip-text:_("Air Date of Next Episode");
-                      styles ["caption", "chip"]
-=======
                       halign: start;
-                      wrap: true;
-                      lines: 2;
-
-                      styles [
-                        "heading"
-                      ]
->>>>>>> 47ab808c
+
+                      styles ["heading"]
                     }
 
                     Label _genres_lbl {
@@ -158,13 +130,23 @@
 
                       Label _chip3_lbl {
                         visible: false;
+                        tooltip-text: _("Number of Episodes");
 
                         styles [
                           "caption",
                           "chip"
                         ]
                       }
-                      Box{
+                      
+                      Label _chip4_lbl {
+                        visible: false;
+                        tooltip-text:_("Air Date of Next Episode");
+                        styles ["caption", "chip"]
+                      }
+                    }
+                      
+                      
+                     Box{
                         Image _notification_icon {
                           icon-name: "bell-outline-symbolic";
                           margin-end: 3;
