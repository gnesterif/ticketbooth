# Copyright (C) 2023 Alessandro Iepure
#
# SPDX-License-Identifier: GPL-3.0-or-later

# isort: off
# autopep8: off
import gi

gi.require_version('Gtk', '4.0')
gi.require_version('Adw', '1')
# isort: on
# autopep: on

import logging
import os
import platform
import subprocess
import sys
from gettext import gettext as _
from typing import Callable

from gi.repository import Adw, Gio, GObject, Gtk

from . import shared  # type: ignore
from .models.search_result_model import SearchResultModel
from .preferences import PreferencesDialog
from .views.content_view import ContentView
from .pages.details_page import DetailsView
from .views.first_run_view import FirstRunView
from .views.db_update_view import DbUpdateView
from .views.main_view import MainView
from .widgets.background_activity_row import BackgroundActivityRow
from .widgets.background_indicator import BackgroundIndicator
from .widgets.episode_row import EpisodeRow
from .widgets.image_selector import ImageSelector
from .widgets.poster_button import PosterButton
from .widgets.search_result_row import SearchResultRow
from .window import TicketboothWindow


class TicketboothApplication(Adw.Application):
    """The main application singleton class."""

    # Types used in blueprint files
    _custom_widgets = [
        SearchResultModel,
        PosterButton,
        SearchResultRow,
        DetailsView,
        DbUpdateView,
        FirstRunView,
        MainView,
        ContentView,
        EpisodeRow,
        ImageSelector,
        BackgroundIndicator,
        BackgroundActivityRow,
    ]

    def __init__(self):
        super().__init__(application_id=shared.APP_ID, flags=Gio.ApplicationFlags.DEFAULT_FLAGS)

        logging.info('Ticket Booth started')
        logging.info(f'Debug: {shared.DEBUG}')
        logging.debug('Python version: %s', sys.version)
        if os.getenv('FLATPAK_ID') == shared.APP_ID:
            process = subprocess.run(
                ('flatpak-spawn', '--host', 'flatpak', '--version'),
                capture_output=True,
                encoding='utf-8',
                check=False,
            )
            logging.debug('Flatpak version: %s', process.stdout.rstrip())
        logging.debug('Platform: %s', platform.platform())
        if os.name == 'posix':
            for key, value in platform.uname()._asdict().items():
                logging.debug('\t%s: %s', key.title(), value)
        logging.debug('─' * 37)

        self.create_action('quit', lambda *_: self.quit(), ['<primary>q'])
        self.create_action('about', self.on_about_action)
        self.create_action('preferences', self.on_preferences_action, ['<primary>comma'])

        for i in self._custom_widgets:
            GObject.type_ensure(i)

    def do_activate(self):
        """
        Called when the application is activated.

        We raise the application's main window, creating it if
        necessary.
        """
        win = self.props.active_window
        if not win:
            win = TicketboothWindow(application=self)

        logging.debug('Window open')

        win.present()

    def on_about_action(self, widget: Gtk.Widget, user_data: object | None):
        """Callback for the app.about action."""

<<<<<<< HEAD
        builder = Gtk.Builder.new_from_resource(shared.PREFIX + '/ui/about_window.ui')
        about_window = builder.get_object('about_window')
        about_window.set_application_name(shared.APP_NAME)
        about_window.set_application_icon(shared.APP_ID)
        about_window.set_version(shared.VERSION)
        about_window.set_transient_for(self.props.active_window)
        about_window.add_credit_section('Contributors', ["Leo Merholz"])
        about_window.add_legal_section('Movie and TV Series Metadata', 'This product uses the TMDB API but is not endorsed or certified by TMDB.', Gtk.License.CUSTOM, 'All rights belong to their respective owners.')
=======
        builder = Gtk.Builder.new_from_resource(shared.PREFIX + '/ui/about_dialog.ui')
        about_dialog = builder.get_object('about_dialog')
        about_dialog.set_application_name(shared.APP_NAME)
        about_dialog.set_application_icon(shared.APP_ID)
        about_dialog.set_version(shared.VERSION)
        about_dialog.add_credit_section('Contributors', [
            # your name <your email>
            # your name website
        ])
        about_dialog.add_legal_section('Movie and TV Series Metadata', 'This product uses the TMDB API but is not endorsed or certified by TMDB.', Gtk.License.CUSTOM, 'All rights belong to their respective owners.')
>>>>>>> 47ab808c
        logging.debug('About window open')
        about_dialog.present(self.props.active_window)

    def on_preferences_action(self, widget: Gtk.Widget, user_data: object | None):
        """Callback for the app.preferences action."""

        pref_dialog = PreferencesDialog()
        logging.debug('Preferences dialog open')
        pref_dialog.present(self.props.active_window)

    def create_action(self, name: Gtk.Widget, callback: Callable, shortcuts=None):
        """
        Add an application action.

        Args:
            name: the name of the action
            callback: the function to be called when the action is activated
            shortcuts: an optional list of accelerators
        """
        action = Gio.SimpleAction.new(name, None)
        action.connect('activate', callback)
        self.add_action(action)
        if shortcuts:
            self.set_accels_for_action(f'app.{name}', shortcuts)
        logging.debug(f'Created action app.{name} ({shortcuts})')

def main():
    """The application's entry point."""
    app = TicketboothApplication()
    return app.run(sys.argv)<|MERGE_RESOLUTION|>--- conflicted
+++ resolved
@@ -102,16 +102,6 @@
     def on_about_action(self, widget: Gtk.Widget, user_data: object | None):
         """Callback for the app.about action."""
 
-<<<<<<< HEAD
-        builder = Gtk.Builder.new_from_resource(shared.PREFIX + '/ui/about_window.ui')
-        about_window = builder.get_object('about_window')
-        about_window.set_application_name(shared.APP_NAME)
-        about_window.set_application_icon(shared.APP_ID)
-        about_window.set_version(shared.VERSION)
-        about_window.set_transient_for(self.props.active_window)
-        about_window.add_credit_section('Contributors', ["Leo Merholz"])
-        about_window.add_legal_section('Movie and TV Series Metadata', 'This product uses the TMDB API but is not endorsed or certified by TMDB.', Gtk.License.CUSTOM, 'All rights belong to their respective owners.')
-=======
         builder = Gtk.Builder.new_from_resource(shared.PREFIX + '/ui/about_dialog.ui')
         about_dialog = builder.get_object('about_dialog')
         about_dialog.set_application_name(shared.APP_NAME)
@@ -122,7 +112,6 @@
             # your name website
         ])
         about_dialog.add_legal_section('Movie and TV Series Metadata', 'This product uses the TMDB API but is not endorsed or certified by TMDB.', Gtk.License.CUSTOM, 'All rights belong to their respective owners.')
->>>>>>> 47ab808c
         logging.debug('About window open')
         about_dialog.present(self.props.active_window)
 
