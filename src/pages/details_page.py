--- conflicted
+++ resolved
@@ -86,15 +86,11 @@
 
         self.content_view = content_view
         # Theme switcher (Adapted from https://gitlab.gnome.org/tijder/blueprintgtk/)
-<<<<<<< HEAD
-        self._menu_btn.get_popover().add_child(ThemeSwitcher(), 'themeswitcher')
-=======
         themeswitcher = ThemeSwitcher()
         themeswitcher.connect(
                     'themer-clicked', self._on_themeswitcher_clicked,)
         self._menu_btn.get_popover().add_child(themeswitcher, 'themeswitcher')
         
->>>>>>> 47ab808c
         if type(content) is MovieModel:
             self.content = local.get_movie_by_id(content.id)
         else:
@@ -308,30 +304,18 @@
                 button.set_child(btn_content)
                 season_row.add_suffix(button)
             else:
-<<<<<<< HEAD
-                btn_content.set_label(_('Mark as Watched'))
-                btn_content.set_icon_name('watchlist-symbolic')
-
-            button.set_child(btn_content)
-            season_row.add_suffix(button)
-=======
                 if all(episode.watched for episode in season.episodes):
                     button.set_icon_name('check-plain')
                 else:
                     button.set_icon_name('watchlist')
                 season_row.add_suffix(button)
->>>>>>> 47ab808c
 
             tmp = []
             for episode in season.episodes:
                 episode_row = EpisodeRow(episode, small_controls=self.mobile)
                 episode_row.connect(
-<<<<<<< HEAD
-                    'watched-clicked', self._on_episode_watch_clicked, (btn_content, season, episode))
-=======
                     'watched-clicked', self._on_episode_watch_clicked, (button, season))
                 episode_row.add_css_class("groupcolor")
->>>>>>> 47ab808c
                 season_row.add_row(episode_row)
                 tmp.append(episode_row)
 
@@ -343,22 +327,14 @@
 
     def _on_episode_watch_clicked(self,
                                   source: Gtk.Widget,
-<<<<<<< HEAD
-                                  data: Tuple[Adw.ButtonContent, SeasonModel, EpisodeModel]) -> None:
-=======
-                                  data: Tuple[Gtk.Button, SeasonModel]) -> None:
->>>>>>> 47ab808c
+                                  data: Tuple[Gtk.Button, SeasonModel, EpisodeModel]) -> None:
         """
         Callback for "watched-clicked" signal.
         Called after an episode is (un)marked as watched, checks and updates, if needed, the watched button for the corresponding season.
 
         Args:
             source (Gtk.Widget): caller widget
-<<<<<<< HEAD
-            data(tuple[Adw.ButtonContent, SeasonModel, EpisodeModel]): tuple with the Adw.ButtonContent to change and the SeasonModel
-=======
-            data(tuple[Gtk.Button, SeasonModel]): tuple with the Gtk.Button to change and the SeasonModel
->>>>>>> 47ab808c
+            data(tuple[Gtk.Button, SeasonModel, EpisodeModel]): tuple with the Gtk.Button to change and the SeasonModel
                 parent of the changed episode
 
         Returns:
@@ -371,17 +347,11 @@
         for idx, season in enumerate(self.content.seasons):  # type: ignore
             if season == data[1]:
                 season_idx = idx
-<<<<<<< HEAD
 
         #compare if the episode clicked was the newest released episode if this is the case set new_release to False
         if (season_idx+1) == int(self.content.last_episode_number.split('.')[0]) \
                 and data[2].number == int(self.content.last_episode_number.split('.')[1]):
             local.set_new_release_status(self.content.id, False)
-
-        if all(episode.watched for episode in self.content.seasons[season_idx].episodes):
-            btn_content.set_label(_('Watched'))
-            btn_content.set_icon_name('check-plain')
-=======
         
         if not self.mobile:
             btn_content = data[0]
@@ -391,7 +361,6 @@
             else:
                 btn_content.set_label(_('Mark as Watched'))
                 btn_content.set_icon_name('watchlist')
->>>>>>> 47ab808c
         else:
             if all(episode.watched for episode in self.content.seasons[season_idx].episodes): # type: ignore
                 data[0].set_icon_name('check-plain')
@@ -433,44 +402,31 @@
                 episode_rows = item[1]
 
         #determine if we want to set all episodes to watched or to not watched
-        set_to_watched = btn_content.get_label() == 'Mark as Watched'
+        set_to_watched = data[0].get_icon_name() == 'watchlist'
         
         # Make changes in db
-<<<<<<< HEAD
         for episode in self.content.seasons[season_idx].episodes:
             local.mark_watched_episode(episode.id, set_to_watched)  # type: ignore
 
         #if the season in which the last aired episode is in is clicked as watched remove new_release
         if season_idx == int(self.content.last_episode_number.split('.')[0]):
             local.set_new_release_status(self.content.id, False)
-=======
-        for episode in self.content.seasons[season_idx].episodes:   # type: ignore
-            local.mark_watched_episode(episode.id, not all(
-                episode.watched for episode in self.content.seasons[season_idx].episodes))  # type: ignore
->>>>>>> 47ab808c
 
         # Update episode rows
         for episode_row in episode_rows:
             episode_row.set_watched_btn(set_to_watched)  # type: ignore
 
         # Update season expander
-<<<<<<< HEAD
-        if set_to_watched:
-            btn_content.set_label(_('Watched'))
-            btn_content.set_icon_name('check-plain')
-=======
         if not self.mobile:
             btn_content = data[0]
-        
-            if not all(episode.watched for episode in self.content.seasons[season_idx].episodes): # type: ignore
+            if set_to_watched: # type: ignore
                 btn_content.set_label(_('Watched'))
                 btn_content.set_icon_name('check-plain')
             else:
                 btn_content.set_label(_('Mark as Watched'))
                 btn_content.set_icon_name('watchlist')
->>>>>>> 47ab808c
         else:
-            if all(episode.watched for episode in self.content.seasons[season_idx].episodes): # type: ignore
+            if set_to_watched: # type: ignore
                 data[0].set_icon_name('check-plain')
             else:
                 data[0].set_icon_name('watchlist')
