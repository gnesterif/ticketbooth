# Copyright (C) 2023 Alessandro Iepure
#
# SPDX-License-Identifier: GPL-3.0-or-later

import logging
from datetime import date
from gettext import gettext as _
from gettext import ngettext
from gettext import pgettext as C_
from typing import List, Tuple

from gi.repository import Adw, Gio, GObject, Gtk
from PIL import Image, ImageStat

from .. import shared  # type: ignore
from ..background_queue import (ActivityType, BackgroundActivity,
                                BackgroundQueue)
from ..dialogs.add_manual_dialog import AddManualDialog
from ..models.movie_model import MovieModel
from ..models.season_model import SeasonModel
from ..models.series_model import SeriesModel
from ..providers.local_provider import LocalProvider as local
from ..providers.tmdb_provider import TMDBProvider as tmdb
from ..widgets.episode_row import EpisodeRow
from ..widgets.theme_switcher import ThemeSwitcher


@Gtk.Template(resource_path=shared.PREFIX + '/ui/pages/details_page.ui')
class DetailsView(Adw.NavigationPage):
    """
    Widget that represents the details view.

    Properties:
        content (MovieModel or SeriesModel): content associated to the information shown

    Methods:
        None

    Signals:
        deleted: emited when the user confirms the deletion of the content
        edited: emited when a user confirms the edits for manually added content
    """

    __gtype_name__ = 'DetailsView'

    content = GObject.Property(type=object)

    __gsignals__ = {
        'deleted': (GObject.SIGNAL_RUN_FIRST, None, ()),
        'edited': (GObject.SIGNAL_RUN_FIRST, None, ()),
    }

    _view_stack = Gtk.Template.Child()
    _menu_btn = Gtk.Template.Child()
    _background_picture = Gtk.Template.Child()
    _poster_picture = Gtk.Template.Child()
    _title_lbl = Gtk.Template.Child()
    _tagline_lbl = Gtk.Template.Child()
    _genres_lbl = Gtk.Template.Child()
    _chip1_lbl = Gtk.Template.Child()
    _chip2_lbl = Gtk.Template.Child()
    _chip3_lbl = Gtk.Template.Child()
    _watched_btn = Gtk.Template.Child()
    _btn_content = Gtk.Template.Child()
    _edit_btn = Gtk.Template.Child()
    _update_btn = Gtk.Template.Child()
    _description_box = Gtk.Template.Child()
    _overview_lbl = Gtk.Template.Child()
    _creator_box = Gtk.Template.Child()
    _creator_lbl = Gtk.Template.Child()
    _seasons_box = Gtk.Template.Child()
    _seasons_group = Gtk.Template.Child()
    _additional_info_box = Gtk.Template.Child()
    _flow_box = Gtk.Template.Child()
    _loading_lbl = Gtk.Template.Child()
    
    mobile = True

    def __init__(self, content: MovieModel | SeriesModel):
        super().__init__()

        # Theme switcher (Adapted from https://gitlab.gnome.org/tijder/blueprintgtk/)
        themeswitcher = ThemeSwitcher()
        themeswitcher.connect(
                    'themer-clicked', self._on_themeswitcher_clicked,)
        self._menu_btn.get_popover().add_child(themeswitcher, 'themeswitcher')
        
        if type(content) is MovieModel:
            self.content = local.get_movie_by_id(content.id)
        else:
            self.content = local.get_series_by_id(content.id)
        logging.info(
            f'Loading info [{"movie" if type(content) is MovieModel else "TV Serie"}] {self.content.title}') # type: ignore

        self.set_title(self.content.title)  # type: ignore
        self._view_stack.set_visible_child_name('loading')
        
        if shared.schema.get_int('win-width') >= 550:
            self.mobile = False
        else:
            self.mobile = True
        
        self._populate_data()
        
    @Gtk.Template.Callback()
    def _on_breakpoint_applied(self, breakpoint: Adw.Breakpoint) -> None:
        """
        Callback for the "applied" signal.
        Sets the orientation of the page based on the breakpoint.

        Args:
            breakpoint (Adw.Breakpoint): the breakpoint that was applied

        Returns:
            None
        """

        self.mobile = True
        self._build_seasons_group()
        
    @Gtk.Template.Callback()
    def _on_breakpoint_unapplied(self, breakpoint: Adw.Breakpoint) -> None:
        """
        Callback for the "unapplied" signal.
        Sets the orientation of the page based on the breakpoint.

        Args:
            breakpoint (Adw.Breakpoint): the breakpoint that was unapplied

        Returns:
            None
        """

        self.mobile = False
        self._build_seasons_group()

    def _populate_data(self) -> None:
        """
        Populates the widgets with the available information.

        Args:
            None

        Returns:
            None
        """

        # Both movies and tv series
        if self.content.backdrop_path:  # type: ignore

            if not Adw.StyleManager.get_default().get_high_contrast():
                self._background_picture.set_file(Gio.File.new_for_uri(
                    self.content.backdrop_path))  # type: ignore
                with Image.open(self.content.backdrop_path[7:]) as image: # type: ignore
                    stat = ImageStat.Stat(image.convert('L'))

                    luminance = [
                        min((stat.mean[0] + stat.extrema[0][0]) / 510, 0.7),
                        max((stat.mean[0] + stat.extrema[0][1]) / 510, 0.3),
                    ]
                self._background_picture.set_opacity(1 - luminance[0]
                                                     if Adw.StyleManager.get_default().get_dark()
                                                     else luminance[1])

        self._poster_picture.set_file(Gio.File.new_for_uri(
            self.content.poster_path))  # type: ignore

        self._title_lbl.set_text(self.content.title)  # type: ignore

        if self.content.tagline:  # type: ignore
            self._tagline_lbl.set_visible(True)
            self._tagline_lbl.set_text(self.content.tagline)  # type: ignore

        if self.content.genres:  # type: ignore
            self._genres_lbl.set_visible(True)
            self._genres_lbl.set_label(
                ', '.join(self.content.genres))  # type: ignore

        if self.content.release_date:  # type: ignore
            self._chip1_lbl.set_visible(True)
            self._chip1_lbl.set_text(date.fromisoformat(
                self.content.release_date).strftime('%d %B %Y'))  # type: ignore

        if self.content.manual:  # type: ignore
            self._edit_btn.set_visible(True)
        else:
            self._update_btn.set_visible(True)

        if self.content.overview:  # type: ignore
            self._description_box.set_visible(True)
            self._overview_lbl.set_label(self.content.overview)  # type: ignore

        # Movie specific
        if type(self.content) is MovieModel:
            self._watched_btn.set_visible(True)
            if self.content.watched:
                self._btn_content.set_label(_('Watched'))
                self._btn_content.set_icon_name('check-plain')
            else:
                self._btn_content.set_label(_('Mark as Watched'))
                self._btn_content.set_icon_name('watchlist')

            if self.content.runtime:
                self._chip2_lbl.set_visible(True)
                self._chip2_lbl.set_text(
                    self._format_runtime(self.content.runtime))

        # TV series specific
        if type(self.content) is SeriesModel:
            if self.content.seasons_number:
                self._chip2_lbl.set_visible(True)
                # TRANSLATORS: {num} is the total number of seasons
                self._chip2_lbl.set_text(ngettext('{num} Season'.format(num=self.content.seasons_number),
                                                  '{num} Seasons'.format(
                                                      num=self.content.seasons_number),
                                         self.content.seasons_number))

            if self.content.episodes_number:
                self._chip3_lbl.set_visible(True)
                # TRANSLATORS: {num} is the total number of episodes
                self._chip3_lbl.set_text(ngettext('{num} Episode'.format(num=self.content.episodes_number),
                                                  '{num} Episodes'.format(
                                                      num=self.content.episodes_number),
                                                  self.content.episodes_number))

            if self.content.created_by:
                self._creator_box.set_visible(True)
                self._creator_lbl.set_text(', '.join(self.content.created_by))

            self._seasons_box.set_visible(True)
            self._build_seasons_group()

        self._build_flow_box()
        self._view_stack.set_visible_child_name('filled')

    def _build_seasons_group(self) -> None:
        """
        Creates the widgets needed to show season and episodes metadata.

        Args:
            None

        Returns:
            None
        """

        list_box = self._seasons_group.get_first_child().get_last_child().get_first_child()
        list_box.remove_all()

        self._episode_rows = []
        
        for season in self.content.seasons:  # type: ignore
            season_row = Adw.ExpanderRow(title=season.title,
                                         subtitle=ngettext('{num} Episode'.format(num=season.episodes_number),
                                                           '{num} Episodes'.format(
                                                               num=season.episodes_number),
                                                           season.episodes_number))

            poster = Gtk.Picture(height_request=112,
                                 width_request=75,
                                 content_fit=Gtk.ContentFit.FILL,
                                 margin_top=12,
                                 margin_bottom=12)
            poster.add_css_class('still')
            poster.set_file(Gio.File.new_for_uri(season.poster_path))
            season_row.add_prefix(poster)

            button = Gtk.Button(valign=Gtk.Align.CENTER)
            
            if not self.mobile:
                btn_content = Adw.ButtonContent()

                if all(episode.watched for episode in season.episodes):
                    btn_content.set_label(_('Watched'))
                    btn_content.set_icon_name('check-plain')
                else:
                    btn_content.set_label(_('Mark as Watched'))
                    btn_content.set_icon_name('watchlist')

                button.set_child(btn_content)
                season_row.add_suffix(button)
            else:
<<<<<<< HEAD
                btn_content.set_label(_('Mark as Watched'))
                btn_content.set_icon_name('watchlist')

            button.set_child(btn_content)
            season_row.add_suffix(button)
            season_row.add_css_class("groupcolor")
=======
                if all(episode.watched for episode in season.episodes):
                    button.set_icon_name('check-plain')
                else:
                    button.set_icon_name('watchlist')
                season_row.add_suffix(button)
>>>>>>> f4066d74

            tmp = []
            for episode in season.episodes:
                episode_row = EpisodeRow(episode, small_controls=self.mobile)
                episode_row.connect(
<<<<<<< HEAD
<<<<<<< HEAD
                    'watched-clicked', self._on_episode_watch_clicked, (btn_content, season))
=======
                    'watched-clicked', self._on_episode_watch_clicked, (btn_content, season, episode))
                episode_row.add_css_class("groupcolor")
>>>>>>> 59b90f0 (Improve theming behaviour of DetailsView)
=======
                    'watched-clicked', self._on_episode_watch_clicked, (button, season))
>>>>>>> f4066d74
                season_row.add_row(episode_row)
                tmp.append(episode_row)

            self._seasons_group.add(season_row)
            self._episode_rows.append((season, tmp))

            button.connect('clicked', self._on_season_watched_clicked,
                           (button, season, self._episode_rows))

    def _on_episode_watch_clicked(self,
                                  source: Gtk.Widget,
                                  data: Tuple[Gtk.Button, SeasonModel]) -> None:
        """
        Callback for "watched-clicked" signal.
        Called after an episode is (un)marked as watched, checks and updates, if needed, the watched button for the corresponding season.

        Args:
            source (Gtk.Widget): caller widget
            data(tuple[Gtk.Button, SeasonModel]): tuple with the Gtk.Button to change and the SeasonModel
                parent of the changed episode

        Returns:
            None
        """

        self.content = local.get_series_by_id(self.content.id)  # type: ignore

        season_idx = 0
        for idx, season in enumerate(self.content.seasons):  # type: ignore
            if season == data[1]:
                season_idx = idx
        
        if not self.mobile:
            btn_content = data[0]
            if all(episode.watched for episode in self.content.seasons[season_idx].episodes): # type: ignore
                btn_content.set_label(_('Watched'))
                btn_content.set_icon_name('check-plain')
            else:
                btn_content.set_label(_('Mark as Watched'))
                btn_content.set_icon_name('watchlist')
        else:
            if all(episode.watched for episode in self.content.seasons[season_idx].episodes): # type: ignore
                data[0].set_icon_name('check-plain')
            else:
                data[0].set_icon_name('watchlist')

        # Update season status
        local.mark_watched_series(self.content.id, all( # type: ignore
            episode.watched for season in self.content.seasons for episode in season.episodes))  # type: ignore
        self.activate_action('win.refresh', None)

    def _on_season_watched_clicked(self,
                                   source: Gtk.Widget,
                                   data: Tuple[Gtk.Button, SeasonModel, List[Tuple[SeasonModel, List[EpisodeRow]]]]) -> None:
        """
        Callback for "clicked" signal.
        Marks a whole season as (un)watched, making changes in the db and updating the ui.

        Args:
            source (Gtk.Widget): caller widget
            data (Tuple[Gtk.Button, SeasonModel, List[Tuple[SeasonModel, List[EpisodeRow]]]]): tuple with the
                Gtk.Button to change, the SeasonModel of the modified season, and a list of tuples of all
                SeasonModels and associated EpisodeRows.

        Returns:
            None
        """

        self.content = local.get_series_by_id(self.content.id)  # type: ignore

        season_idx = 0
        for idx, season in enumerate(self.content.seasons):  # type: ignore
            if season == data[1]:
                season_idx = idx

        episode_rows = []
        for item in data[2]:
            if item[0] == self.content.seasons[season_idx]:  # type: ignore
                episode_rows = item[1]

        # Make changes in db
        for episode in self.content.seasons[season_idx].episodes:   # type: ignore
            local.mark_watched_episode(episode.id, not all(
                episode.watched for episode in self.content.seasons[season_idx].episodes))  # type: ignore

        # Update episode rows
        for episode_row in episode_rows:
            episode_row.set_watched_btn(
                not all(episode.watched for episode in self.content.seasons[season_idx].episodes))  # type: ignore

        # Update season expander
        if not self.mobile:
            btn_content = data[0]
        
            if not all(episode.watched for episode in self.content.seasons[season_idx].episodes): # type: ignore
                btn_content.set_label(_('Watched'))
                btn_content.set_icon_name('check-plain')
            else:
                btn_content.set_label(_('Mark as Watched'))
                btn_content.set_icon_name('watchlist')
        else:
            if all(episode.watched for episode in self.content.seasons[season_idx].episodes): # type: ignore
                data[0].set_icon_name('check-plain')
            else:
                data[0].set_icon_name('watchlist')

        # Update season status
        local.mark_watched_series(self.content.id, not all(  # type: ignore
            episode.watched for season in self.content.seasons for episode in season.episodes))  # type: ignore
        self.activate_action('win.refresh', None)

    def _build_flow_box(self) -> None:
        """
        Adds the available metadata to the 'additional information' section.

        Args:
            None

        Returns:
            None
        """

        if self._flow_box.get_child_at_index(0):
            return

        # Both movies and tv series
        if self.content.status:  # type: ignore
            box = Gtk.Box(orientation=Gtk.Orientation.HORIZONTAL, spacing=6)
            label = Gtk.Label(label=_('Status'))
            label.add_css_class('heading')
            box.append(label)
            box.append(Gtk.Label(label=self.content.status))  # type: ignore
            self._flow_box.append(box)

        if self.content.original_language and self.content.original_language.iso_name != 'xx':  # type: ignore
            box = Gtk.Box(orientation=Gtk.Orientation.HORIZONTAL, spacing=6)
            label = Gtk.Label(label=_('Original Language'))
            label.add_css_class('heading')
            box.append(label)
            # type: ignore
            box.append(Gtk.Label(label=self.content.original_language.name, lines=2, wrap=True))
            self._flow_box.append(box)

        if self.content.original_title:  # type: ignore
            box = Gtk.Box(orientation=Gtk.Orientation.HORIZONTAL, spacing=6)
            label = Gtk.Label(label=_('Original Title'))
            label.add_css_class('heading')
            box.append(label)
            # type: ignore
            box.append(Gtk.Label(label=self.content.original_title, lines=2, wrap=True))
            self._flow_box.append(box)

        # Movie specific
        if type(self.content) is MovieModel:
            if self.content.budget:
                box = Gtk.Box(
                    orientation=Gtk.Orientation.HORIZONTAL, spacing=6)
                label = Gtk.Label(label=_('Budget'))
                label.add_css_class('heading')
                box.append(label)
                box.append(Gtk.Label(label='US$ {budget:0.0f}'.format(
                    budget=self.content.budget)))
                self._flow_box.append(box)

            if self.content.revenue:
                box = Gtk.Box(
                    orientation=Gtk.Orientation.HORIZONTAL, spacing=6)
                label = Gtk.Label(label=_('Revenue'))
                label.add_css_class('heading')
                box.append(label)
                box.append(Gtk.Label(label='US$ {revenue:0.0f}'.format(
                    revenue=self.content.revenue)))
                self._flow_box.append(box)

        # TV series specific
        if type(self.content) is SeriesModel:
            box = Gtk.Box(orientation=Gtk.Orientation.HORIZONTAL, spacing=6)
            label = Gtk.Label(label=_('In Production'))
            label.add_css_class('heading')
            box.append(label)
            box.append(Gtk.Label(label=_('Yes')
                       if self.content.in_production else _('No')))
            self._flow_box.append(box)

        if self.content.id and self.content.manual == False:
            box = Gtk.Box(orientation=Gtk.Orientation.HORIZONTAL, spacing=6)
            label = Gtk.Label(label=_('TMDB ID'))
            label.add_css_class('heading')
            box.append(label)
            url_str = '<a href="https://www.themoviedb.org/{category}/{id}" title="TMDB Webpage"> {id} </a>' \
                .format(category = ("tv") if type(self.content) is SeriesModel else ("movie"), id = self.content.id)
            box.append(Gtk.Label(label=url_str, use_markup = True))
            self._flow_box.append(box)

        if self._flow_box.get_child_at_index(0) is None:
            self._additional_info_box.set_visible(False)

    def _format_runtime(self, runtime: str) -> str:
        """
        Formats the runtime in hours and minutes.

        Args:
            runtime (str): runtime in minutes

        Returns:
            formatted duration string in hours and minutes
        """

        h, m = divmod(int(runtime), 60)

        if h > 0:
            # TRANSLATORS: {h} and {m} are the runtime hours and minutes respectively
            return _('{h}h {m}min').format(h=h, m=m)
        else:
            # TRANSLATORS: {m} is the runtime minutes
            return _('{m}min').format(m=m)

    @Gtk.Template.Callback('_on_watched_btn_clicked')
    def _on_watched_btn_clicked(self, user_data: object | None) -> None:
        """
        Callback for the "clicked" signal.
        Updates the watched flag for the content in the db and changes the button text accordingly.

        Args:
            user_data (object or None): additional data passed to the callback

        Returns:
            None
        """

        if type(self.content) is MovieModel:
            local.mark_watched_movie(self.content.id, not self.content.watched)

        self.content.watched = not self.content.watched  # type: ignore

        if self.content.watched:
            self._btn_content.set_label(_('Watched'))
            self._btn_content.set_icon_name('check-plain')
        else:
            self._btn_content.set_label(_('Mark as Watched'))
            self._btn_content.set_icon_name('watchlist')

        self.activate_action('win.refresh', None)

    @Gtk.Template.Callback('_on_edit_btn_clicked')
    def _on_edit_btn_clicked(self, user_data: object | None) -> None:
        """
        Callback for the "clicked" signal.
        Opens the edit window to change the metadata of the content. Available only for manually added content.

        Args:
            user_data (object or None): additional data passed to the callback

        Returns:
            None
        """

        logging.info(
            f'Editing [{"movie" if type(self.content) is MovieModel else "TV Serie"}] {self.content.title}')

        dialog = AddManualDialog(edit_mode=True, content=self.content)
        dialog.connect('edit-saved', self._on_edit_saved)
        dialog.present(self)

    def _on_edit_saved(self, source: Gtk.Widget, content: MovieModel | SeriesModel) -> None:
        """
        Callback for "edit-saved" signal.
        Replaces the navigation stack with an updated top page resulting in a content refresh.

        Args:
            source (Gtk.Widget): caller widget
            content (MovieModel or SeriesModel): updated content to show

        Returns:
            None
        """

        root_page = self.get_ancestor(
            Adw.NavigationView).get_previous_page(self)
        self.get_ancestor(Adw.NavigationView).replace(
            [root_page, DetailsView(content)])

    @Gtk.Template.Callback('_on_update_btn_clicked')
    def _on_update_btn_clicked(self, user_data: object | None) -> None:
        """
        Callback for "clicked" signal.
        Adds a background activity to start a manual update.

        Args:
            user_data (object or None): additional data passed to the callback

        Returns:
            None
        """

        self._view_stack.set_visible_child_name('loading')

        # TRANSLATORS: {title} is the showed content's title
        self._loading_lbl.set_label(_('Updating {title}').format(
            title=self.content.title))  # type: ignore

        BackgroundQueue.add(
            activity=BackgroundActivity(
                activity_type=ActivityType.UPDATE,
                # TRANSLATORS: {title} is the content's title
                title=_('Update {title}').format(title=self.content.title),
                task_function=self._update),
            on_done=self._on_update_done)

    def _update(self, activity: BackgroundActivity) -> None:
        """
        Fetches updated information and updates the stored copy. Additionally it handles ui updates.

        Args:
            activity (BackgroundActivity): the calling activity

        Returns:
            None
        """

        if type(self.content) is MovieModel:
            self.new_content = MovieModel(tmdb.get_movie(self.content.id))
            local.update_movie(old=self.content, new=self.new_content)
        else:
            self.new_content = SeriesModel(tmdb.get_serie(self.content.id))
            local.update_series(old=self.content, new=self.new_content)
            

    def _on_update_done(self,
                        source: GObject.Object,
                        result: Gio.AsyncResult,
                        cancellable: Gio.Cancellable,
                        activity: BackgroundActivity):
        """Callback to complete async activity"""

        root_page = self.get_ancestor(
            Adw.NavigationView).get_previous_page(self)
        self.get_ancestor(Adw.NavigationView).replace(
            [root_page, DetailsView(self.new_content)])
        self._loading_lbl.set_label(_('Loading Metadata…'))
        self._view_stack.set_visible_child_name('filled')
        activity.end()

    @Gtk.Template.Callback('_on_delete_btn_clicked')
    def _on_delete_btn_clicked(self, user_data: object | None) -> None:
        """
        Callback for the "clicked" signal.
        Asks the user for a confirmation after a delete request.

        Args:
            user_data (object or None): additional data passed to the callback

        Returns:
            None
        """

        logging.debug('Show delete dialog')
        dialog = Adw.MessageDialog.new(self.get_ancestor(Adw.ApplicationWindow),  # TRANSLATORS: {title} is the content's title
                                       C_('message dialog heading', 'Delete {title}?').format(
                                           title=self.content.title),
                                       C_('message dialog body', 'This title will be deleted from your watchlist.'))
        dialog.add_response('cancel', C_('message dialog action', '_Cancel'))
        dialog.add_response('delete', C_('message dialog action', '_Delete'))
        dialog.set_response_appearance(
            'delete', Adw.ResponseAppearance.DESTRUCTIVE)
        dialog.choose(None, self._on_message_dialog_choose, None)

    def _on_message_dialog_choose(self, source: GObject.Object | None, result: Gio.AsyncResult, user_data: object | None) -> None:
        """
        Callback for the message dialog.
        Finishes the async operation and retrieves the user response. If the later is positive, adds a background activity to delete the content.

        Args:
            source (Gtk.Widget): object that started the async operation
            result (Gio.AsyncResult): a Gio.AsyncResult
            user_data (object or None): additional data passed to the callback

        Returns:
            None
        """

        result = Adw.MessageDialog.choose_finish(source, result)
        if result == 'cancel':
            logging.debug('Delete dialog: cancel, aborting')
            return

        self.get_ancestor(Adw.NavigationView).pop()
        logging.debug(f'Delete dialog: confim, delete {self.content.title}')
        BackgroundQueue.add(
            activity=BackgroundActivity(
                activity_type=ActivityType.REMOVE,
                # TRANSLATORS: {title} is the content's title
                title=_('Delete {title}').format(title=self.content.title),
                task_function=self._delete),
            on_done=self._on_delete_done)

    def _delete(self, activity: BackgroundActivity) -> None:
        """
        Deletes the content from the db.

        Args:
            activity (BackgroundActivity): the calling activity

        Returns:
            None
        """

        if type(self.content) is MovieModel:
            local.delete_movie(self.content.id)
        else:
            local.delete_series(self.content.id)  # type: ignore

    def _on_delete_done(self,
                        source: GObject.Object,
                        result: Gio.AsyncResult,
                        cancellable: Gio.Cancellable,
                        activity: BackgroundActivity):
        """Callback to complete async activity"""

        self.emit('deleted')
        activity.end()

    def _on_themeswitcher_clicked(self,
                                  source: Gtk.Widget) -> None:
        """
        Callback for "themer-clicked" signal.
        Called after an theme is switched changes background picture if needed

        Args:
            source (Gtk.Widget): caller widget

        Returns:
            None
        """

        if self.content.backdrop_path:  # type: ignore
            if not Adw.StyleManager.get_default().get_high_contrast():
                self._background_picture.set_file(Gio.File.new_for_uri(
                    self.content.backdrop_path))  # type: ignore
                # type: ignore
                with Image.open(self.content.backdrop_path[7:]) as image:
                    stat = ImageStat.Stat(image.convert('L'))

                    luminance = [
                        min((stat.mean[0] + stat.extrema[0][0]) / 510, 0.7),
                        max((stat.mean[0] + stat.extrema[0][1]) / 510, 0.3),
                    ]
                self._background_picture.set_opacity(1 - luminance[0]
                                                     if Adw.StyleManager.get_default().get_dark()
                                                     else luminance[1])<|MERGE_RESOLUTION|>--- conflicted
+++ resolved
@@ -280,35 +280,18 @@
                 button.set_child(btn_content)
                 season_row.add_suffix(button)
             else:
-<<<<<<< HEAD
-                btn_content.set_label(_('Mark as Watched'))
-                btn_content.set_icon_name('watchlist')
-
-            button.set_child(btn_content)
-            season_row.add_suffix(button)
-            season_row.add_css_class("groupcolor")
-=======
                 if all(episode.watched for episode in season.episodes):
                     button.set_icon_name('check-plain')
                 else:
                     button.set_icon_name('watchlist')
                 season_row.add_suffix(button)
->>>>>>> f4066d74
 
             tmp = []
             for episode in season.episodes:
                 episode_row = EpisodeRow(episode, small_controls=self.mobile)
                 episode_row.connect(
-<<<<<<< HEAD
-<<<<<<< HEAD
-                    'watched-clicked', self._on_episode_watch_clicked, (btn_content, season))
-=======
-                    'watched-clicked', self._on_episode_watch_clicked, (btn_content, season, episode))
+                    'watched-clicked', self._on_episode_watch_clicked, (button, season))
                 episode_row.add_css_class("groupcolor")
->>>>>>> 59b90f0 (Improve theming behaviour of DetailsView)
-=======
-                    'watched-clicked', self._on_episode_watch_clicked, (button, season))
->>>>>>> f4066d74
                 season_row.add_row(episode_row)
                 tmp.append(episode_row)
 
